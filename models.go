package gocloak

import (
	"encoding/json"
)

// GetQueryParams converts the struct to map[string]string
// The fields tags must have `json:"<name>,string,omitempty"` format for all types, except strings
// The string fields must have: `json:"<name>,omitempty"`. The `json:"<name>,string,omitempty"` tag for string field
// will add additional double quotes.
// "string" tag allows to convert the non-string fields of a structure to map[string]string.
// "omitempty" allows to skip the fields with default values.
func GetQueryParams(s interface{}) (map[string]string, error) {
	b, err := json.Marshal(s)
	if err != nil {
		return nil, err
	}
	var res map[string]string
	err = json.Unmarshal(b, &res)
	if err != nil {
		return nil, err
	}
	return res, nil
}

// APIError represents an api error
type APIError struct {
	Code    int
	Message string
}

// Error stringifies the APIError
func (apiError APIError) Error() string {
	return apiError.Message
}

// CertResponseKey is returned by the certs endpoint
type CertResponseKey struct {
	Kid string `json:"kid,omitempty"`
	Kty string `json:"kty,omitempty"`
	Alg string `json:"alg,omitempty"`
	Use string `json:"use,omitempty"`
	N   string `json:"n,omitempty"`
	E   string `json:"e,omitempty"`
}

// CertResponse is returned by the certs endpoint
type CertResponse struct {
	Keys []CertResponseKey `json:"keys,omitempty"`
}

// IssuerResponse is returned by the issuer endpoint
type IssuerResponse struct {
	Realm           string `json:"realm,omitempty"`
	PublicKey       string `json:"public_key,omitempty"`
	TokenService    string `json:"token-service,omitempty"`
	AccountService  string `json:"account-service,omitempty"`
	TokensNotBefore int    `json:"tokens-not-before,omitempty"`
}

// RetrospecTokenResult is returned when a token was checked
type RetrospecTokenResult struct {
	Permissions map[string]string `json:"permissions,omitempty"`
	Exp         int               `json:"exp,omitempty"`
	Nbf         int               `json:"nbf,omitempty"`
	Iat         int               `json:"iat,omitempty"`
	Aud         string            `json:"aud,omitempty"`
	Active      bool              `json:"active,omitempty"`
	AuthTime    int               `json:"auth_time,omitempty"`
	Jti         string            `json:"jti,omitempty"`
	Type        string            `json:"typ,omitempty"`
}

// User represents the Keycloak User Structure
type User struct {
	ID                         string              `json:"id,omitempty"`
	CreatedTimestamp           int64               `json:"createdTimestamp,omitempty"`
	Username                   string              `json:"username,omitempty"`
	Enabled                    bool                `json:"enabled,omitempty"`
	Totp                       bool                `json:"totp,omitempty"`
	EmailVerified              bool                `json:"emailVerified,omitempty"`
	FirstName                  string              `json:"firstName,omitempty"`
	LastName                   string              `json:"lastName,omitempty"`
	Email                      string              `json:"email,omitempty"`
	FederationLink             string              `json:"federationLink,omitempty"`
	Attributes                 map[string][]string `json:"attributes,omitempty"`
	DisableableCredentialTypes []interface{}       `json:"disableableCredentialTypes,omitempty"`
	RequiredActions            []interface{}       `json:"requiredActions,omitempty"`
	Access                     map[string]bool     `json:"access,omitempty"`
}

// SetPasswordRequest sets a new password
type SetPasswordRequest struct {
	Type      string `json:"type,omitempty"`
	Temporary bool   `json:"temporary,omitempty"`
	Password  string `json:"value,omitempty"`
}

// Component is a component
type Component struct {
	ID              string          `json:"id,omitempty"`
	Name            string          `json:"name,omitempty"`
	ProviderID      string          `json:"providerId,omitempty"`
	ProviderType    string          `json:"providerType,omitempty"`
	ParentID        string          `json:"parentId,omitempty"`
	ComponentConfig ComponentConfig `json:"config,omitempty"`
	SubType         string          `json:"subType,omitempty"`
}

// ComponentConfig is a componentconfig
type ComponentConfig struct {
	Priority  []string `json:"priority,omitempty"`
	Algorithm []string `json:"algorithm,omitempty"`
}

// KeyStoreConfig holds the keyStoreConfig
type KeyStoreConfig struct {
	ActiveKeys ActiveKeys `json:"active,omitempty"`
	Key        []Key      `json:"keys,omitempty"`
}

// ActiveKeys holds the active keys
type ActiveKeys struct {
	HS256 string `json:"HS256,omitempty"`
	RS256 string `json:"RS256,omitempty"`
	AES   string `json:"AES,omitempty"`
}

// Key is a key
type Key struct {
	ProviderID       string `json:"providerId,omitempty"`
	ProviderPriority int    `json:"providerPriority,omitempty"`
	Kid              string `json:"kid,omitempty"`
	Status           string `json:"status,omitempty"`
	Type             string `json:"type,omitempty"`
	Algorithm        string `json:"algorithm,omitempty"`
	PublicKey        string `json:"publicKey,omitempty"`
	Certificate      string `json:"certificate,omitempty"`
}

// Attributes holds Attributes
type Attributes struct {
	LDAPENTRYDN []string `json:"LDAP_ENTRY_DN,omitempty"`
	LDAPID      []string `json:"LDAP_ID,omitempty"`
}

// Access represents access
type Access struct {
	ManageGroupMembership bool `json:"manageGroupMembership,omitempty"`
	View                  bool `json:"view,omitempty"`
	MapRoles              bool `json:"mapRoles,omitempty"`
	Impersonate           bool `json:"impersonate,omitempty"`
	Manage                bool `json:"manage,omitempty"`
}

// UserGroup is a UserGroup
type UserGroup struct {
	ID   string `json:"id,omitempty"`
	Name string `json:"name,omitempty"`
	Path string `json:"path,omitempty"`
}

// GetUsersParams represents the optional parameters for getting users
type GetUsersParams struct {
	BriefRepresentation *bool  `json:"briefRepresentation,string,omitempty"`
	Email               string `json:"email,omitempty"`
	First               int    `json:"first,string,omitempty"`
	FirstName           string `json:"firstName,omitempty"`
	LastName            string `json:"lastName,omitempty"`
	Max                 int    `json:"max,string,omitempty"`
	Search              string `json:"search,omitempty"`
	Username            string `json:"username,omitempty"`
}

// ExecuteActionsEmail represents parameters for executing action emails
type ExecuteActionsEmail struct {
	UserID      string   `json:"-,omitempty"`
	ClientID    string   `json:"client_id,omitempty"`
	Lifespan    int      `json:"lifespan,string,omitempty"`
	RedirectURI string   `json:"redirect_uri,omitempty"`
	Actions     []string `json:"-,omitempty"`
}

// Group is a Group
type Group struct {
	ID        string        `json:"id,omitempty"`
	Name      string        `json:"name,omitempty"`
	Path      string        `json:"path,omitempty"`
	SubGroups []interface{} `json:"subGroups,omitempty"`
}

// GetGroupsParams represents the optional parameters for getting groups
type GetGroupsParams struct {
	First  int    `json:"first,string,omitempty"`
	Max    int    `json:"max,string,omitempty"`
	Search string `json:"search,omitempty"`
}

// Role is a role
type Role struct {
	ID                 string              `json:"id,omitempty"`
	Name               string              `json:"name,omitempty"`
	ScopeParamRequired bool                `json:"scopeParamRequired,omitempty"`
	Composite          bool                `json:"composite,omitempty"`
	ClientRole         bool                `json:"clientRole,omitempty"`
	ContainerID        string              `json:"containerId,omitempty"`
	Description        string              `json:"description,omitempty"`
	Attributes         map[string][]string `json:"attributes,omitempty"`
}

// ClientMappingsRepresentation is a client role mappings
type ClientMappingsRepresentation struct {
	ID       string `json:"id,omitempty"`
	Client   string `json:"client,omitempty"`
	Mappings []Role `json:"mappings,omitempty"`
}

// MappingsRepresentation is a representation of role mappings
type MappingsRepresentation struct {
	ClientMappings map[string]ClientMappingsRepresentation `json:"clientMappings,omitempty"`
	RealmMappings  []Role                                  `json:"realmMappings,omitempty"`
}

// ClientScope is a ClientScope
type ClientScope struct {
	ID                    string                `json:"id,omitempty"`
	Name                  string                `json:"name,omitempty"`
	Description           string                `json:"description,omitempty"`
	Protocol              string                `json:"protocol,omitempty"`
	ClientScopeAttributes ClientScopeAttributes `json:"attributes,omitempty"`
	ProtocolMappers       ProtocolMappers       `json:"protocolMappers,omitempty"`
}

// ClientScopeAttributes are attributes of client scopes
type ClientScopeAttributes struct {
	ConsentScreenText      string `json:"consent.screen.text,omitempty"`
	DisplayOnConsentScreen string `json:"display.on.consent.screen,omitempty"`
}

// ProtocolMappers are protocolmappers
type ProtocolMappers struct {
	ID                    string                `json:"id,omitempty"`
	Name                  string                `json:"name,omitempty"`
	Protocol              string                `json:"protocol,omitempty"`
	ProtocolMapper        string                `json:"protocolMapper,omitempty"`
	ConsentRequired       bool                  `json:"consentRequired,omitempty"`
	ProtocolMappersConfig ProtocolMappersConfig `json:"config,omitempty"`
}

// ProtocolMappersConfig is a config of a protocol mapper
type ProtocolMappersConfig struct {
	UserinfoTokenClaim string `json:"userinfo.token.claim,omitempty"`
	UserAttribute      string `json:"user.attribute,omitempty"`
	IDTokenClaim       string `json:"id.token.claim,omitempty"`
	AccessTokenClaim   string `json:"access.token.claim,omitempty"`
	ClaimName          string `json:"claim.name,omitempty"`
	JSONTypeLabel      string `json:"jsonType.label,omitempty"`
}

// Client is a ClientRepresentation
type Client struct {
<<<<<<< HEAD
	Access                             map[string]interface{}         `json:"access,omitempty"`
	AdminURL                           string                         `json:"adminUrl,omitempty"`
	Attributes                         map[string]string              `json:"attributes,omitempty"`
	AuthenticationFlowBindingOverrides map[string]string              `json:"authenticationFlowBindingOverrides,omitempty"`
	AuthorizationServicesEnabled       bool                           `json:"authorizationServicesEnabled,omitempty"`
	AuthorizationSettings              ResourceServerRepresentation   `json:"authorizationSettings,omitempty"`
	BaseURL                            string                         `json:"baseURL,omitempty"`
	BaererOnly                         bool                           `json:"barerOnly,omitempty"`
	ClientAuthenticatorType            string                         `json:"clientAuthenticatorType,omitempty"`
	ClientID                           string                         `json:"clientId,omitempty"`
	ConsentRequiered                   bool                           `json:"consentRequiered,omitempty"`
	DefaultClientScopes                []string                       `json:"defaultClientScopes,omitempty"`
	DefaultRoles                       []string                       `json:"defaultRoles,omitempty"`
	Description                        string                         `json:"description,omitempty"`
	DirectAccessGrantsEnabled          bool                           `json:"directAccessGrantsEnabled,omitempty"`
	Enabled                            bool                           `json:"enabled,omitempty"`
	FrontChannelLogout                 bool                           `json:"frontChannelLogout,omitempty"`
	FullScopeAllowed                   bool                           `json:"fullScopeAllowed,omitempty"`
	ID                                 string                         `json:"id"`
	ImplicitFlowEnabled                bool                           `json:"implicitFlowEnabled,omitempty"`
	Name                               string                         `json:"name,omitempty"`
	NodeReRegistrationTimeout          int32                          `json:"nodeReRegistrationTimeout,omitempty"`
	NotBefore                          int32                          `json:"notBefore,omitempty"`
	OptionalClientScopes               []string                       `json:"optionalClientScopes,omitempty"`
	Origin                             string                         `json:"origin,omitempty"`
	Protocol                           string                         `json:"protocol,omitempty"`
	ProtocolMappers                    []ProtocolMapperRepresentation `json:"protocolMappers,omitempty"`
	PublicClient                       bool                           `json:"PublicClient,omitempty"`
	RedirectURIs                       []string                       `json:"redirectUris,omitempty"`
	RegisteredNodes                    map[string]string              `json:"registeredNodes,omitempty"`
	RegistrationAccessToken            string                         `json:"registrationAccessToken,omitempty"`
	RootURL                            string                         `json:"rootUrl,omitempty"`
	Secret                             string                         `json:"secret,omitempty"`
	ServiceAccountsEnabled             bool                           `json:"serviceAccountsEnabled,omitempty"`
	StandardFlowEnabled                bool                           `json:"standardFlowEnabled,omitempty"`
	SurrogateAuthRequired              bool                           `json:"surrogateAuthRequired,omitempty"`
	WebOrigins                         []string                       `json:"webOrigins,omitempty"`
}

// ResourceServerRepresentation represents the resources of a Server
type ResourceServerRepresentation struct {
	AllowRemoteResourceManagement bool                     `json:"allowRemoteResourceManagement,omitempty"`
	ClientID                      string                   `json:"clientId,omitempty"`
	ID                            string                   `json:"id,omitempty"`
	Name                          string                   `json:"name,omitempty"`
	Policies                      []PolicyRepresentation   `json:"policies,omitempty"`
	PolicyEnforcementMode         PolicyEnforcementMode    `json:"policyEnforcementMode,omitempty"`
	Resources                     []ResourceRepresentation `json:"resources,omitempty"`
	Scopes                        []ScopeRepresentation    `json:"scopes,omitempty"`
}

type PolicyEnforcementMode int

const (
	ENFORCING PolicyEnforcementMode = iota
	PERMISSIVE
	DISABLED
)

// PolicyRepresentation is a representation of a Policy
type PolicyRepresentation struct {
	Config           map[string]string `json:"config,omitempty"`
	DecisionStrategy DecisionStrategy  `json:"decisionStrategy,omitempty"`
	Description      string            `json:"description,omitempty"`
	ID               string            `json:"id,omitempty"`
	Logic            Logic             `json:"logic,omitempty"`
	Name             string            `json:"name,omitempty"`
	Owner            string            `json:"owner,omitempty"`
	Policies         []string          `json:"policies,omitempty"`
	Resources        []string          `json:"resources,omitempty"`
	Scopes           []string          `json:"scopes,omitempty"`
	Type             string            `json:"type,omitempty"`
}

type DecisionStrategy int

const (
	AFFIRMATIVE DecisionStrategy = iota
	UNANIMOUS
	CONSENSUS
)

type Logic int

const (
	POSITIVE Logic = iota
	NEGATIVE
)

// ResourceRepresentation is a representation of a Resource
type ResourceRepresentation struct {
	ID                 string                `json:"id,omitempty"` //TODO: is marked "_optional" in template, input error or deliberate?
	Attributes         map[string]string     `json:"attributes,omitempty"`
	DisplayName        string                `json:"displayName,omitempty"`
	IconURI            string                `json:"icon_uri,omitempty"` //TODO: With "_" because that's how it's written down in the template
	Name               string                `json:"name,omitempty"`
	OwnerManagedAccess bool                  `json:"ownerManagedAccess,omitempty"`
	Scopes             []ScopeRepresentation `json:"scopes,omitempty"`
	Type               string                `json:"type,omitempty"`
	URIs               []string              `json:"uris,omitempty"`
}

// ScopeRepresentation is a represents a Scope
type ScopeRepresentation struct {
	DisplayName string                   `json:"displayName,omitempty"`
	IconURI     string                   `json:"iconUri,omitempty"`
	ID          string                   `json:"id,omitempty"`
	Name        string                   `json:"name,omitempty"`
	Policies    []PolicyRepresentation   `json:"policies,omitempty"`
	Resources   []ResourceRepresentation `json:"resources,omitempty"`
}

// ProtocolMapperRepresentation represents....
type ProtocolMapperRepresentation struct {
	Config         map[string]string `json:"config,omitempty"`
	ID             string            `json:"id,omitempty"`
	Name           string            `json:"name,omitempty"`
	Protocol       string            `json:"protocol,omitempty"`
	ProtocolMapper string            `json:"protocolMapper,omitempty"`
=======
	ID       string `json:"id,omitempty"`
	ClientID string `json:"clientId,omitempty"`
>>>>>>> ca871bd5
}

// GetClientsParams represents the query parameters
type GetClientsParams struct {
	ClientID     string `json:"clientId,omitempty"`
	ViewableOnly bool   `json:"viewableOnly,string,omitempty"`
}

// UserInfo is returned by the userinfo endpoint
type UserInfo struct {
	Sub               string      `json:"sub,omitempty"`
	EmailVerified     bool        `json:"email_verified,omitempty"`
	Address           interface{} `json:"address,omitempty"`
	PreferredUsername string      `json:"preferred_username,omitempty"`
	Email             string      `json:"email,omitempty"`
}

// RealmRepresentation represent a realm
type RealmRepresentation struct {
	AccessCodeLifespan                  int               `json:"accessCodeLifespan,omitempty"`
	AccessCodeLifespanLogin             int               `json:"accessCodeLifespanLogin,omitempty"`
	AccessCodeLifespanUserAction        int               `json:"accessCodeLifespanUserAction,omitempty"`
	AccessTokenLifespan                 int               `json:"accessTokenLifespan,omitempty"`
	AccessTokenLifespanForImplicitFlow  int               `json:"accessTokenLifespanForImplicitFlow,omitempty"`
	AccountTheme                        string            `json:"accountTheme,omitempty"`
	ActionTokenGeneratedByAdminLifespan int               `json:"actionTokenGeneratedByAdminLifespan,omitempty"`
	ActionTokenGeneratedByUserLifespan  int               `json:"actionTokenGeneratedByUserLifespan,omitempty"`
	AdminEventsDetailsEnabled           bool              `json:"adminEventsDetailsEnabled,omitempty"`
	AdminEventsEnabled                  bool              `json:"adminEventsEnabled,omitempty"`
	AdminTheme                          string            `json:"adminTheme,omitempty"`
	Attributes                          map[string]string `json:"attributes,omitempty"`
	AuthenticationFlows                 []interface{}     `json:"authenticationFlows,omitempty"`
	AuthenticatorConfig                 []interface{}     `json:"authenticatorConfig,omitempty"`
	BrowserFlow                         string            `json:"browserFlow,omitempty"`
	BrowserSecurityHeaders              map[string]string `json:"browserSecurityHeaders,omitempty"`
	BruteForceProtected                 bool              `json:"bruteForceProtected,omitempty"`
	ClientAuthenticationFlow            string            `json:"clientAuthenticationFlow,omitempty"`
	ClientScopeMappings                 map[string]string `json:"clientScopeMappings,omitempty"`
	ClientScopes                        []interface{}     `json:"clientScopes,omitempty"`
	Clients                             []interface{}     `json:"clients,omitempty"`
	Components                          interface{}       `json:"components,omitempty"`
	DefaultDefaultClientScopes          []string          `json:"defaultDefaultClientScopes,omitempty"`
	DefaultGroups                       []string          `json:"defaultGroups,omitempty"`
	DefaultLocale                       string            `json:"defaultLocale,omitempty"`
	DefaultOptionalClientScopes         []string          `json:"defaultOptionalClientScopes,omitempty"`
	DefaultRoles                        []string          `json:"defaultRoles,omitempty"`
	DefaultSignatureAlgorithm           string            `json:"defaultSignatureAlgorithm,omitempty"`
	DirectGrantFlow                     string            `json:"directGrantFlow,omitempty"`
	DisplayName                         string            `json:"displayName,omitempty"`
	DisplayNameHTML                     string            `json:"displayNameHtml,omitempty"`
	DockerAuthenticationFlow            string            `json:"dockerAuthenticationFlow,omitempty"`
	DuplicateEmailsAllowed              bool              `json:"duplicateEmailsAllowed,omitempty"`
	EditUsernameAllowed                 bool              `json:"editUsernameAllowed,omitempty"`
	EmailTheme                          string            `json:"emailTheme,omitempty"`
	Enabled                             bool              `json:"enabled,omitempty"`
	EnabledEventTypes                   []string          `json:"enabledEventTypes,omitempty"`
	EventsEnabled                       bool              `json:"eventsEnabled,omitempty"`
	EventsExpiration                    int64             `json:"eventsExpiration,omitempty"`
	EventsListeners                     []string          `json:"eventsListeners,omitempty"`
	FailureFactor                       int               `json:"failureFactor,omitempty"`
	FederatedUsers                      []interface{}     `json:"federatedUsers,omitempty"`
	Groups                              []interface{}     `json:"groups,omitempty"`
	ID                                  string            `json:"id,omitempty"`
	IdentityProviderMappers             []interface{}     `json:"identityProviderMappers,omitempty"`
	IdentityProviders                   []interface{}     `json:"identityProviders,omitempty"`
	InternationalizationEnabled         bool              `json:"internationalizationEnabled,omitempty"`
	KeycloakVersion                     string            `json:"keycloakVersion,omitempty"`
	LoginTheme                          string            `json:"loginTheme,omitempty"`
	LoginWithEmailAllowed               bool              `json:"loginWithEmailAllowed,omitempty"`
	MaxDeltaTimeSeconds                 int               `json:"maxDeltaTimeSeconds,omitempty"`
	MaxFailureWaitSeconds               int               `json:"maxFailureWaitSeconds,omitempty"`
	MinimumQuickLoginWaitSeconds        int               `json:"minimumQuickLoginWaitSeconds,omitempty"`
	NotBefore                           int               `json:"notBefore,omitempty"`
	OfflineSessionIdleTimeout           int               `json:"offlineSessionIdleTimeout,omitempty"`
	OfflineSessionMaxLifespan           int               `json:"offlineSessionMaxLifespan,omitempty"`
	OfflineSessionMaxLifespanEnabled    bool              `json:"offlineSessionMaxLifespanEnabled,omitempty"`
	OtpPolicyAlgorithm                  string            `json:"otpPolicyAlgorithm,omitempty"`
	OtpPolicyDigits                     int               `json:"otpPolicyDigits,omitempty"`
	OtpPolicyInitialCounter             int               `json:"otpPolicyInitialCounter,omitempty"`
	OtpPolicyLookAheadWindow            int               `json:"otpPolicyLookAheadWindow,omitempty"`
	OtpPolicyPeriod                     int               `json:"otpPolicyPeriod,omitempty"`
	OtpPolicyType                       string            `json:"otpPolicyType,omitempty"`
	OtpSupportedApplications            []string          `json:"otpSupportedApplications,omitempty"`
	PasswordPolicy                      string            `json:"passwordPolicy,omitempty"`
	PermanentLockout                    bool              `json:"permanentLockout,omitempty"`
	ProtocolMappers                     []interface{}     `json:"protocolMappers,omitempty"`
	QuickLoginCheckMilliSeconds         int64             `json:"quickLoginCheckMilliSeconds,omitempty"`
	Realm                               string            `json:"realm,omitempty"`
	RefreshTokenMaxReuse                int               `json:"refreshTokenMaxReuse,omitempty"`
	RegistrationAllowed                 bool              `json:"registrationAllowed,omitempty"`
	RegistrationEmailAsUsername         bool              `json:"registrationEmailAsUsername,omitempty"`
	RegistrationFlow                    string            `json:"registrationFlow,omitempty"`
	RememberMe                          bool              `json:"rememberMe,omitempty"`
	RequiredActions                     []interface{}     `json:"requiredActions,omitempty"`
	ResetCredentialsFlow                string            `json:"resetCredentialsFlow,omitempty"`
	ResetPasswordAllowed                bool              `json:"resetPasswordAllowed,omitempty"`
	RevokeRefreshToken                  bool              `json:"revokeRefreshToken,omitempty"`
	Roles                               interface{}       `json:"roles,omitempty"`
	ScopeMappings                       []interface{}     `json:"scopeMappings,omitempty"`
	SMTPServer                          map[string]string `json:"smtpServer,omitempty"`
	SslRequired                         string            `json:"sslRequired,omitempty"`
	SsoSessionIdleTimeout               int               `json:"ssoSessionIdleTimeout,omitempty"`
	SsoSessionIdleTimeoutRememberMe     int               `json:"ssoSessionIdleTimeoutRememberMe,omitempty"`
	SsoSessionMaxLifespan               int               `json:"ssoSessionMaxLifespan,omitempty"`
	SsoSessionMaxLifespanRememberMe     int               `json:"ssoSessionMaxLifespanRememberMe,omitempty"`
	SupportedLocales                    []string          `json:"supportedLocales,omitempty"`
	UserFederationMappers               []interface{}     `json:"userFederationMappers,omitempty"`
	UserFederationProviders             []interface{}     `json:"userFederationProviders,omitempty"`
	UserManagedAccessAllowed            bool              `json:"userManagedAccessAllowed,omitempty"`
	Users                               []interface{}     `json:"users,omitempty"`
	VerifyEmail                         bool              `json:"verifyEmail,omitempty"`
	WaitIncrementSeconds                int               `json:"waitIncrementSeconds,omitempty"`
}

// MultivaluedHashMap represents something
type MultivaluedHashMap struct {
	Empty      bool    `json:"empty,omitempty"`
	LoadFactor float32 `json:"loadFactor,omitempty"`
	Threshold  int32   `json:"threshold,omitempty"`
}

// CredentialRepresentation represents credentials
type CredentialRepresentation struct {
	Algorithm         string             `json:"algorithm,omitempty"`
	Config            MultivaluedHashMap `json:"config,omitempty"`
	Counter           int32              `json:"counter,omitempty"`
	CreatedDate       int64              `json:"createdDate,omitempty"`
	Device            string             `json:"device,omitempty"`
	Digits            int32              `json:"digits,omitempty"`
	HashIterations    int32              `json:"hashIterations,omitempty"`
	HashedSaltedValue string             `json:"hashedSaltedValue,omitempty"`
	Period            int32              `json:"period,omitempty"`
	Salt              string             `json:"salt,omitempty"`
	Temporary         bool               `json:"temporary,omitempty"`
	Type              string             `json:"type,omitempty"`
	Value             string             `json:"value,omitempty"`
}<|MERGE_RESOLUTION|>--- conflicted
+++ resolved
@@ -259,7 +259,6 @@
 
 // Client is a ClientRepresentation
 type Client struct {
-<<<<<<< HEAD
 	Access                             map[string]interface{}         `json:"access,omitempty"`
 	AdminURL                           string                         `json:"adminUrl,omitempty"`
 	Attributes                         map[string]string              `json:"attributes,omitempty"`
@@ -379,10 +378,6 @@
 	Name           string            `json:"name,omitempty"`
 	Protocol       string            `json:"protocol,omitempty"`
 	ProtocolMapper string            `json:"protocolMapper,omitempty"`
-=======
-	ID       string `json:"id,omitempty"`
-	ClientID string `json:"clientId,omitempty"`
->>>>>>> ca871bd5
 }
 
 // GetClientsParams represents the query parameters
